--- conflicted
+++ resolved
@@ -84,18 +84,6 @@
                 return False
 
         if convert_to_eV:
-<<<<<<< HEAD
-            eV=27.2114
-            self.eV=eV
-        else :
-            eV=1
-            self.eV=eV
-        self.convert_to_eV=convert_to_eV
-        self.seed=seed
-        self.zero_fermi=zero_fermi 
-        # First we try to open the file 
-
-=======
             eV = 27.2114
             self.eV = eV
         else:
@@ -108,26 +96,12 @@
         self.zero_cbm = zero_cbm
 
         # First we try to open the file
->>>>>>> afd19fdd
+
         # Open the bands file
         try:
             bands_file = seed+".bands"
             bands = open(bands_file, 'r')
         except:
-<<<<<<< HEAD
-            raise Exception("No .bands file")
-        #print(bands_file)
-        lines=bands.readlines()
-    
-        no_spins=int(lines[1].split()[-1])
-        no_kpoints=int(lines[0].split()[-1])
-        fermi_energy=float(lines[4].split()[-1])
-        
-        if no_spins==1:
-            fermi_energy=float(lines[4].split()[-1])
-            no_electrons =float(lines[2].split()[-1])
-            no_eigen  = int(lines[3].split()[-1])
-=======
             raise FileNotFoundError("No .bands file")
 
         lines = bands.readlines()
@@ -140,7 +114,6 @@
             fermi_energy = float(lines[4].split()[-1])
             no_electrons = float(lines[2].split()[-1])
             no_eigen = int(lines[3].split()[-1])
->>>>>>> afd19fdd
             max_eig = no_eigen
             no_eigen_2 = None
             spin_polarised = False
@@ -210,8 +183,8 @@
             vb_eigs = band_structure[int(no_electrons/2)-1, :, 0]
             cb_eigs = band_structure[int(no_electrons/2), :, 0]
         else:
-            vb_eigs = band_structure[n_up-1, :, 0]
-            cb_eigs = band_structure[n_up, :, 0]
+            vb_eigs = band_structure[int(n_up)-1, :, 0]
+            cb_eigs = band_structure[int(n_up), :, 0]
 
         # The error handling for this is a bit of a pain in the arse for this one...
         # In order of preference(highest to lowest): zero_vbm,zero_shift,zero_cbm,zero_fermi (since it's default)
@@ -548,15 +521,11 @@
         return band_info
 
     def _pdos_read(self,
-<<<<<<< HEAD
                   species_only= False,
                   popn_select = [None,None],
                   species_and_orb = False,
                   orb_breakdown = False):
-=======
-                   species_only=False,
-                   popn_select=[None, None]):
->>>>>>> afd19fdd
+
         ''' Internal function for reading the pdos_bin file. This contains all of the projected DOS from the Mulliken '''
         #NPBentley: added species_and_orb, allowing for colour plotting by both species and orbital. 18/01/24
 
@@ -564,65 +533,10 @@
         # This is not currently fully implemented or tested. 26/02/24
 
         from scipy.io import FortranFile as FF
-<<<<<<< HEAD
-    
-        f=FF(self.seed+'.pdos_bin', 'r','>u4')
-        self.pdos_has_read = True
-        version=f.read_reals('>f8')
-        header=f.read_record('a80')[0]
-        num_kpoints=f.read_ints('>u4')[0]
-        num_spins=f.read_ints('>u4')[0]
-        num_popn_orb=f.read_ints('>u4')[0]
-        #print(num_popn_orb)
-        max_eigenvalues=f.read_ints('>u4')[0]
-    
-        orbital_species=f.read_ints('>u4')
-        #print(orbital_species)
-        num_species=len(np.unique(orbital_species))
-        orbital_ion=f.read_ints('>u4')
-        #print(orbital_ion)
-        orbital_l=f.read_ints('>u4')
-        #print(orbital_l)
-
-        self.orbital_species=orbital_species
-        self.num_species=num_species
-        self.orbital_ion=orbital_ion
-        self.orbital_l=orbital_l
-
-        #print(orbital_ion)
-
-        kpoints=np.zeros((num_kpoints,3))
-        pdos_weights=np.zeros((num_popn_orb,max_eigenvalues,num_kpoints,num_spins))
-    
-        pdos_orb_spec=np.zeros((num_species,4,max_eigenvalues,num_kpoints,num_spins))
-
-        #NPBentley - Initalise array for containing orbitals subdivided up into their suborbitals in the pdos calculation.
-        # 4 corresponds to the
-        if orb_breakdown:
-            pdos_suborb_spec=np.zeros((num_species,4,7,max_eigenvalues,num_kpoints,num_spins))
-
-        #Read the pdos weights from the .pdos_bin file and read them into pdos_weights, before normalising the weights.
-        for nk in range(0,num_kpoints):
-            record=f.read_record('>i4','>3f8')
-            kpt_index,kpoints[nk,:]=record
-            for ns in range(0,num_spins):
-                spin_index=f.read_ints('>u4')[0]
-                num_eigenvalues=f.read_ints('>u4')[0]
-    
-                for nb in range(0,num_eigenvalues):
-                    pdos_weights[0:num_popn_orb,nb,nk,ns]=f.read_reals('>f8')
-                    norm=np.sum((pdos_weights[0:num_popn_orb,nb,nk,ns]))
-                    pdos_weights[0:num_popn_orb,nb,nk,ns]=pdos_weights[0:num_popn_orb,nb,nk,ns]/norm
-
-
-        #print(self.kpt_sort)
-
-        # Sort the weights based on kpoint ordering
-        for i in range( len(pdos_weights[:,0,0,0])):
-=======
 
         f = FF(self.seed+'.pdos_bin', 'r', '>u4')
         self.pdos_has_read = True
+
         version = f.read_reals('>f8')
         header = f.read_record('a80')[0]
         num_kpoints = f.read_ints('>u4')[0]
@@ -642,24 +556,31 @@
 
         kpoints = np.zeros((num_kpoints, 3))
         pdos_weights = np.zeros((num_popn_orb, max_eigenvalues, num_kpoints, num_spins))
-
+    
         pdos_orb_spec = np.zeros((num_species, 4, max_eigenvalues, num_kpoints, num_spins))
 
+        #NPBentley - Initalise array for containing orbitals subdivided up into their suborbitals in the pdos calculation.
+        # 4 corresponds to the
+        if orb_breakdown:
+            pdos_suborb_spec = np.zeros((num_species, 4, 7, max_eigenvalues, num_kpoints, num_spins))
+
+        #Read the pdos weights from the .pdos_bin file and read them into pdos_weights, before normalising the weights.
         for nk in range(0, num_kpoints):
-            record = f.read_record('>i4', '>3f8')
-            kpt_index, kpoints[nk, :] = record
+            record = f.read_record('>i4','>3f8')
+            kpt_index,kpoints[nk, :] = record
             for ns in range(0, num_spins):
                 spin_index = f.read_ints('>u4')[0]
                 num_eigenvalues = f.read_ints('>u4')[0]
-
+    
                 for nb in range(0, num_eigenvalues):
                     pdos_weights[0:num_popn_orb, nb, nk, ns] = f.read_reals('>f8')
-                    norm = np.sum((pdos_weights[0:num_popn_orb, nb, nk, ns]))
-                    pdos_weights[0:num_popn_orb, nb, nk, ns] = pdos_weights[0:num_popn_orb, nb, nk, ns]/norm
-
-        # sort it based on kpoint ordering
+                    norm=np.sum((pdos_weights[0:num_popn_orb, nb, nk, ns]))
+                    pdos_weights[0:num_popn_orb, nb, nk, ns]=pdos_weights[0:num_popn_orb, nb, nk, ns]/norm
+
+        pdos_orb_spec = np.zeros((num_species, 4, max_eigenvalues, num_kpoints, num_spins))
+
+        # Sort the weights based on kpoint ordering
         for i in range(len(pdos_weights[:, 0, 0, 0])):
->>>>>>> afd19fdd
             for nb in range(num_eigenvalues):
                 for ns in range(num_spins):
                     pdos_weights[i, nb, :, ns] = pdos_weights[i, nb, :, ns][self.kpt_sort]
@@ -667,8 +588,6 @@
 
         # Return the raw weights - these are divided up into suborbitals as is laid out in the .castep file.
         self.raw_pdos = pdos_weights
-<<<<<<< HEAD
-        #print(pdos_weights.shape)
 
         # reshape so we can work out which bands are which - this combines all of the suborbitals for a given species together
         for i in range(len(orbital_species)):
@@ -676,7 +595,7 @@
             l_ind=orbital_l[i]
             spec_ind=orbital_species[i]-1
        
-            pdos_orb_spec[spec_ind,l_ind,:,:,:]=pdos_orb_spec[spec_ind,l_ind,:,:,:] + pdos_weights[i,:,:,:]
+            pdos_orb_spec[spec_ind, l_ind, :, :, :] = pdos_orb_spec[spec_ind, l_ind, :, :, :] + pdos_weights[i, :, :, :]
 
         # Go through each kpoint, band and spin to find the species and orbital with highest occupancy.
         # Then we can set it to 1 and all other weights to 0 in order to find the mode,
@@ -684,33 +603,26 @@
         for nk in range(num_kpoints):
             for nb in range(max_eigenvalues):
                 for ns in range(num_spins):
-                    max_spec,max_l=np.where(pdos_orb_spec[:,:,nb,nk,ns]==np.max(pdos_orb_spec[:,:,nb,nk,ns]))
+                    max_spec,max_l=np.where(pdos_orb_spec[:, :, nb, nk, ns]==np.max(pdos_orb_spec[:, :, nb, nk, ns]))
        
-                    pdos_orb_spec[:,:,nb,nk,ns]=0
-                    pdos_orb_spec[max_spec[0],max_l[0],nb,nk,ns]=1
-
-
-
-        #print(pdos_orb_spec.shape)
+                    pdos_orb_spec[:, :, nb, nk, ns]=0
+                    pdos_orb_spec[max_spec[0], max_l[0], nb, nk, ns]=1
 
         #Sum over all the kpoints of pdos_orb_spec, in order to give the weights for the given band
         #across the chosen k-point path.
-        pdos_bands=np.sum(pdos_orb_spec,axis=3)
-
-        #print(pdos_bands.shape)
+        pdos_bands=np.sum(pdos_orb_spec, axis=3)
+
 
         #Define an array used to find which species orbital combination has the max weight for each
         #band. Then associate this species orbital combination to the given band in the band_char array.
-        band_char=np.zeros((2,max_eigenvalues,num_spins))
-        for nb in range(0,max_eigenvalues):
-            for ns in range(0,num_spins):
-                max_spec,max_l=np.where(pdos_bands[:,:,nb,ns]==np.max(pdos_bands[:,:,nb,ns]))
+        band_char=np.zeros((2, max_eigenvalues, num_spins))
+
+        for nb in range(0, max_eigenvalues):
+            for ns in range(0, num_spins):
+                max_spec, max_l=np.where(pdos_bands[:, :, nb, ns] == np.max(pdos_bands[:, :, nb, ns]))
     
-                band_char[0,nb,ns]=max_spec[0]+1 #Define species
-                band_char[1,nb,ns]=max_l[0] #Define orbital
-    
-        #np.savetxt("band_data.dat",band_char[0,:,:])
-        #print(band_char)
+                band_char[0, nb, ns] = max_spec[0]+1 #Define species
+                band_char[1, nb, ns] = max_l[0] #Define orbital
 
         #Save the band_char array for when plotting by species and orbital.
         if species_and_orb:
@@ -718,60 +630,14 @@
 
         # Now filter based on user input                                                                                                                                  
         popn_bands=np.zeros((max_eigenvalues,num_spins),dtype=bool)
-
-=======
-
-        # reshape so we can work out which bands are which
-        for i in range(len(orbital_species)):
-            l_ind = orbital_l[i]
-            spec_ind = orbital_species[i]-1
-
-            pdos_orb_spec[spec_ind, l_ind, :, :, :] = pdos_orb_spec[spec_ind, l_ind, :, :, :] + pdos_weights[i, :, :, :]
-
-        # Go through each kpoint, band and spin to find the species and orbital with highest occupancy. Then we can set it to 1 to find the mode.
-        for nk in range(num_kpoints):
-            for nb in range(max_eigenvalues):
-                for ns in range(num_spins):
-                    max_spec, max_l = np.where(pdos_orb_spec[:, :, nb, nk, ns] == np.max(pdos_orb_spec[:, :, nb, nk, ns]))
-
-                    pdos_orb_spec[:, :, nb, nk, ns] = 0
-                    pdos_orb_spec[max_spec[0], max_l[0], nb, nk, ns] = 1
-
-        pdos_bands = np.sum(pdos_orb_spec, axis=3)
-
-        band_char = np.zeros((2, max_eigenvalues, num_spins))
-
-        for nb in range(0, max_eigenvalues):
-            for ns in range(0, num_spins):
-                max_spec, max_l = np.where(pdos_bands[:, :, nb, ns] == np.max(pdos_bands[:, :, nb, ns]))
-
-                band_char[0, nb, ns] = max_spec[0]+1
-                band_char[1, nb, ns] = max_l[0]
-
-        # Now filter based on user input
-        popn_bands = np.zeros((max_eigenvalues, num_spins), dtype=bool)
->>>>>>> afd19fdd
         if popn_select[0] is not None:
             for nb in range(max_eigenvalues):
                 for ns in range(num_spins):
-
-<<<<<<< HEAD
-                    if band_char[0,nb,ns]==popn_select[0] and band_char[1,nb,ns]==popn_select[1]:
-                        popn_bands[nb,ns]=1
-            self.popn_bands=popn_bands
-
-            #print(popn_bands)
-            
-            return popn_bands
-
-    
-=======
                     if band_char[0, nb, ns] == popn_select[0] and band_char[1, nb, ns] == popn_select[1]:
                         popn_bands[nb, ns] = 1
             self.popn_bands = popn_bands
             return
 
->>>>>>> afd19fdd
         if species_only:
             num_species = len(np.unique(orbital_species))
             pdos_weights_sum = np.zeros((num_species, max_eigenvalues, num_kpoints, num_spins))
@@ -785,7 +651,20 @@
             pdos_weights_sum = np.zeros((num_orbitals, max_eigenvalues, num_kpoints, num_spins))
             pdos_colours = np.zeros((3, max_eigenvalues, num_kpoints, num_spins))
 
-<<<<<<< HEAD
+            r = np.array([1, 0, 0])
+            g = np.array([0, 1, 0])
+            b = np.array([0, 0, 1])
+            k = np.array([0, 0, 0])
+
+            for i in range(0, num_orbitals):
+                loc = np.where(orbital_l == i)[0]
+                if len(loc) > 0:
+                    pdos_weights_sum[i, :, :, :] = np.sum(pdos_weights[loc, :, :, :], axis=0)
+
+        pdos_weights_sum = np.where(pdos_weights_sum > 1, 1, pdos_weights_sum)
+        pdos_weights_sum = np.where(pdos_weights_sum < 0, 0, pdos_weights_sum)
+        self.pdos = np.round(pdos_weights_sum, 7)
+
         # NPBentley - Code used for subdividing the orbitals up into their suborbitals in the pdos calculation.  TO DO - complete
         if orb_breakdown:
             suborb_list = []
@@ -833,21 +712,10 @@
             #NPBentley - this function now needs the functionality to find the dominant suborbital for each band and an associated character array
             #as has been done when the species_and_orb option is used. It would also be useful to integrate this in with the dos plotting, as it
             #likely be more useful to plot suborbitals in dos plots rather than in bands. 26/02/24
-=======
-            r = np.array([1, 0, 0])
-            g = np.array([0, 1, 0])
-            b = np.array([0, 0, 1])
-            k = np.array([0, 0, 0])
-
-            for i in range(0, num_orbitals):
-                loc = np.where(orbital_l == i)[0]
-                if len(loc) > 0:
-                    pdos_weights_sum[i, :, :, :] = np.sum(pdos_weights[loc, :, :, :], axis=0)
->>>>>>> afd19fdd
-
-        pdos_weights_sum = np.where(pdos_weights_sum > 1, 1, pdos_weights_sum)
-        pdos_weights_sum = np.where(pdos_weights_sum < 0, 0, pdos_weights_sum)
-        self.pdos = np.round(pdos_weights_sum, 7)
+
+
+
+
 
     def _gradient_read(self):
         ''' Internal function for reading the gradient file .dome_bin. This is used in the calculation of the adaptive broadening. If using  cite Jonathan R. Yates, Xinjie Wang, David Vanderbilt, and Ivo Souza
@@ -960,16 +828,16 @@
                 orbital_n.append(fn)
                 fi += 1
 
-<<<<<<< HEAD
-        labels=labels
-        
-        
+        labels = labels
         return labels
 
     def _plot_gle(self,spin_polarised=False,spin_index=[0],species_and_orb=False):
         '''Function for getting data into a GLE readable format and producing the template for a gle input file so that it can be used to produce
         band structures.
+        :param: spin_polarised: Indicate if the system is spin polarised or not.
         :param: spin_index: Indicates spin component desired for plotting.
+        :param: species_and_orb: Indicate if a plot highlighting the majority orbital and species
+        of a given band is wanted.
         '''
 
         ns_gle = 0
@@ -982,7 +850,6 @@
                 filename = "spin_down"
                 gle_color = "blue"
                 ns_gle = spin_index[0]
-                print(ns_gle)
         else:
             filename = "gle_bands"
             gle_color = "black"
@@ -1033,12 +900,6 @@
         gle_graph.write('\nend graph')
         gle_graph.close()
 
-=======
-        labels = labels
-
-        return labels
->>>>>>> afd19fdd
-
     def plot_bs(self,
                 ax,
                 mono=False,
@@ -1063,15 +924,11 @@
                 klim=None,
                 axes_only=False,
                 pdos_species=False,
-<<<<<<< HEAD
                 pdos_popn_select=[None,None],
+                band_ids=None,
                 output_gle=False,
-                band_ids=None,
                 species_and_orb=False,
-                orb_breakdown=False):
-=======
-                pdos_popn_select=[None, None],
-                band_ids=None,
+                orb_breakdown=False,
                 mark_gap=False,
                 mark_gap_color=None,
                 mark_gap_headwidth=None,
@@ -1133,6 +990,14 @@
             population analysis
         band_ids : ndarray(dtype=int)
             plot only specific bands in the band structure.
+        output_gle : Boolean
+            Produce the output ".dat" and ".gle" files for plotting bandstructures using GLE.
+        species_and_orb : Boolean
+            Produce the output ".dat" and ".gle" files for producing a plot where the bands are
+            colour coded by majority orbital and species.
+        orb_breakdown : Boolean
+            Identify the bands by suborbital, ready for plotting (when NPBentley gets around to
+            implementing it).
         mark_gap : boolean
             mark the band gap on the plot
         mark_gap_color : string or list(dtype=string)
@@ -1149,18 +1014,13 @@
 
         """
 
->>>>>>> afd19fdd
         ''' Function for plotting a Band structure, provide an ax object'''
         import matplotlib
 
-<<<<<<< HEAD
-
-        # Set defaults for spins
-=======
         # cycle_color = plt.get_cmap(cmap).colors
         # plt.rcParams['axes.prop_cycle'] = cycler(color=cycle_color)
         # Set dedaults for spins
->>>>>>> afd19fdd
+
         if self.spin_polarised and spin_index is None:
             spin_index = [0, 1]
         elif not self.spin_polarised and spin_index is None:
@@ -1190,16 +1050,7 @@
                 for nb in range(self.nbands):
                     for ns in spin_index:
                         if nb not in band_ids[:]:
-<<<<<<< HEAD
-                            band_ids_mask[nb,ns] = False
-                
-
-        #print(band_ids_mask)
-        
-        # Set the boring stuff
-=======
                             band_ids_mask[nb, ns] = False
->>>>>>> afd19fdd
 
         # Set the boring stuff
         # V Ravindran 26/02/2024 - tidied up if statement for the y-axis  label
@@ -1263,13 +1114,6 @@
                     else:
                         indx = indx[0]
 
-<<<<<<< HEAD
-        #Set up index list for orbitals
-
-        orbital_index_list = ["s","p","d","f"]
-        selected_band_data = np.array((None))
-        
-=======
                     # Now get the actual kpoint index associated with the desired high-symmetry point.
                     plot_klim[n] = self.high_sym[indx]
             else:
@@ -1277,7 +1121,6 @@
                 plot_klim = np.array(user_klim, dtype=int)
             return plot_klim
 
->>>>>>> afd19fdd
         # energy lims
         if Elim is not None:
             ax.set_ylim(Elim[0], Elim[1])
@@ -1299,18 +1142,6 @@
         if axes_only:
             return
 
-<<<<<<< HEAD
-        #self.spin_polarised=False
-
-        # Do the standard plotting, no pdos here
-        if not pdos:
-        # Here we plot all of the bands. We can provide a mechanism latter for plotting invididual ones
-            #print(spin_index)
-            for nb in range(self.nbands):
-                for ns in spin_index:
-                    
-                    if not band_ids_mask[nb,ns]:
-=======
         # Do the standard plotting, no pdos here
         if not pdos:
             # Here we plot all of the bands. We can provide a mechanism latter for plotting invididual ones
@@ -1318,19 +1149,16 @@
                 for ns in spin_index:
 
                     if not band_ids_mask[nb, ns]:
->>>>>>> afd19fdd
                         continue
                         # Mono
                     if mono:
                         ax.plot(self.kpoints, self.BandStructure[nb, :, ns], linestyle=linestyle, linewidth=linewidth, color=mono_color)
 
-
                     elif spin_polarised:
-<<<<<<< HEAD
-                        ax.plot(self.kpoints,self.BandStructure[nb,:,ns],linestyle=linestyle,linewidth=linewidth,color=spin_colors[ns])
+                        ax.plot(self.kpoints, self.BandStructure[nb, :, ns], linestyle=linestyle, linewidth=linewidth, color=spin_colors[ns])
                                                
                     else:
-                        ax.plot(self.kpoints,self.BandStructure[nb,:,ns],linestyle=linestyle,linewidth=linewidth)
+                        ax.plot(self.kpoints, self.BandStructure[nb, :, ns], linestyle=linestyle, linewidth=linewidth)
 
             if output_gle:
                 self._plot_gle(spin_polarised,spin_index)
@@ -1339,17 +1167,6 @@
         else:
             #calculate the pdos if needed
             self._pdos_read(pdos_species, pdos_popn_select, species_and_orb, orb_breakdown)
-            #Plot all the bands highlighted by their majority species and orbital
-=======
-                        ax.plot(self.kpoints, self.BandStructure[nb, :, ns], linestyle=linestyle, linewidth=linewidth, color=spin_colors[ns])
-                    else:
-                        ax.plot(self.kpoints, self.BandStructure[nb, :, ns], linestyle=linestyle, linewidth=linewidth)
-
-        # now pdos is a thing
-        else:
-            # calculate the pdos if needed
-            self._pdos_read(pdos_species, pdos_popn_select)
->>>>>>> afd19fdd
 
             # first do the plotting with the popn_select
             if pdos_popn_select[0] is not None:
@@ -1359,41 +1176,28 @@
                             continue
                 
                         # Mono
-
                         if mono:
                             if self.popn_bands[nb, ns]:
                                 ax.plot(self.kpoints, self.BandStructure[nb, :, ns],
                                         linestyle=linestyle, linewidth=linewidth, color=mono_color_select)
+
                             else:
-<<<<<<< HEAD
-                                ax.plot(self.kpoints,self.BandStructure[nb,:,ns],linestyle=linestyle,linewidth=linewidth,color=mono_color)
-                
-                        elif spin_polarised:
-                            if self.popn_bands[nb,ns]:
-                                ax.plot(self.kpoints,self.BandStructure[nb,:,ns],linestyle=linestyle,linewidth=linewidth,color=spin_colors_select[ns])
-                                #selected_bands_data = open("sband_spec" +str(pdos_popn_select[0])+"_orb"+orbital_index_list[pdos_popn_select[1]]+ ".dat", "w")
-=======
-                                ax.plot(self.kpoints, self.BandStructure[nb, :, ns], linestyle=linestyle, linewidth=linewidth, color=mono_color)
+                                ax.plot(self.kpoints, self.BandStructure[nb, :, ns],
+                                        linestyle=linestyle, linewidth=linewidth, color=mono_color)
 
                         elif spin_polarised:
                             if self.popn_bands[nb, ns]:
                                 ax.plot(self.kpoints, self.BandStructure[nb, :, ns], linestyle=linestyle,
                                         linewidth=linewidth, color=spin_colors_select[ns])
->>>>>>> afd19fdd
                             else:
                                 ax.plot(self.kpoints, self.BandStructure[nb, :, ns],
                                         linestyle=linestyle, linewidth=linewidth, color=spin_colors[ns])
                         else:
                             raise Exception("Highlighting by population analysis unavailable for non-mono plots.")
-<<<<<<< HEAD
 
             elif (species_and_orb and output_gle):
                 self._plot_gle(spin_polarised, spin_index, species_and_orb)
 
-            #Now we do the horrid part of plotting the colors
-=======
-            # Now we do the horrid part of plotting the colors
->>>>>>> afd19fdd
             else:
                 import matplotlib.collections as mcoll
                 import matplotlib.path as mpath
@@ -1439,11 +1243,7 @@
                     return lc
 
                 if pdos_species:
-<<<<<<< HEAD
-                    n_cat=len(self.atoms)
-=======
                     n_cat = len(self.atoms)
->>>>>>> afd19fdd
                 else:
                     n_cat = 4
 
@@ -1560,17 +1360,9 @@
         cross = np.intersect1d(ls, ss)
 
         if ion is not None:
-<<<<<<< HEAD
-            ions=np.where(self.orbital_ion==ion)[0]
-            cross=np.intersect1d(cross,ions)
-
-        
-        return self.raw_pdos[cross,:,:,:]
-=======
             ions = np.where(self.orbital_ion == ion)[0]
             cross = np.intersect1d(cross, ions)
         return self.raw_pdos[cross, :, :, :]
->>>>>>> afd19fdd
 
     def plot_dos(self,
                  ax,
